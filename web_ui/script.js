--- conflicted
+++ resolved
@@ -40,83 +40,6 @@
 
 // Utility Functions
 class Utils {
-<<<<<<< HEAD
-    static async fetchAPI(endpoint, options = {}, retries = 3) {
-        let lastError;
-        
-        for (let attempt = 0; attempt <= retries; attempt++) {
-            try {
-                const response = await fetch(`${API_BASE}${endpoint}`, {
-                    headers: {
-                        'Content-Type': 'application/json',
-                        ...options.headers
-                    },
-                    ...options
-                });
-                
-                if (!response.ok) {
-                    if (response.status === 404) {
-                        throw new Error(`API endpoint not found: ${endpoint}. Please check if the backend server is running properly.`);
-                    } else if (response.status >= 500) {
-                        throw new Error(`Server error (${response.status}): ${response.statusText}`);
-                    } else if (response.status === 400) {
-                        const errorData = await response.json().catch(() => ({}));
-                        throw new Error(`Bad request: ${errorData.detail || response.statusText}`);
-                    } else {
-                        throw new Error(`API Error: ${response.status} ${response.statusText}`);
-                    }
-                }
-                
-                return await response.json();
-            } catch (error) {
-                lastError = error;
-                
-                // Don't retry for client errors (4xx) except 429 (rate limit)
-                if (error.message.includes('404') || error.message.includes('400')) {
-                    break;
-                }
-                
-                if (attempt < retries) {
-                    console.warn(`API call attempt ${attempt + 1} failed, retrying...`, error);
-                    await new Promise(resolve => setTimeout(resolve, 1000 * (attempt + 1))); // Exponential backoff
-                }
-            }
-        }
-        
-        console.error('API call failed after all retries:', lastError);
-        
-        // Show user-friendly error messages
-        if (lastError.message.includes('404')) {
-            this.showToast('خطا: سرور در دسترس نیست یا مسیر API موجود نمی‌باشد. لطفاً بررسی کنید که سرور در حال اجرا باشد.', 'error', 8000);
-        } else if (lastError.message.includes('Failed to fetch') || lastError.message.includes('NetworkError')) {
-            this.showToast('خطا در اتصال به سرور. لطفاً اتصال اینترنت خود را بررسی کنید.', 'error', 8000);
-        } else {
-            this.showToast(`خطا در ارتباط با سرور: ${lastError.message}`, 'error', 8000);
-        }
-        
-        throw lastError;
-    }
-
-    static async checkServerHealth() {
-        try {
-            const response = await fetch(`${API_BASE}/status`, {
-                method: 'GET',
-                headers: { 'Content-Type': 'application/json' },
-                timeout: 5000
-            });
-            
-            if (response.ok) {
-                console.log('✅ Server is healthy');
-                return true;
-            } else {
-                console.warn('⚠️ Server responded but with error:', response.status);
-                return false;
-            }
-        } catch (error) {
-            console.error('❌ Server health check failed:', error);
-            this.showToast('سرور در دسترس نیست. لطفاً بررسی کنید که سرور FastAPI در حال اجرا باشد.', 'error', 10000);
-            return false;
-=======
     static async fetchAPI(endpoint, options = {}, retryCount = 0) {
         try {
             const response = await fetch(`${API_BASE}${endpoint}`, {
@@ -184,7 +107,28 @@
             }
             
             throw error;
->>>>>>> 6de9de21
+        }
+    }
+
+    static async checkServerHealth() {
+        try {
+            const response = await fetch(`${API_BASE}/status`, {
+                method: 'GET',
+                headers: { 'Content-Type': 'application/json' },
+                timeout: 5000
+            });
+            
+            if (response.ok) {
+                console.log('✅ Server is healthy');
+                return true;
+            } else {
+                console.warn('⚠️ Server responded but with error:', response.status);
+                return false;
+            }
+        } catch (error) {
+            console.error('❌ Server health check failed:', error);
+            this.showToast('سرور در دسترس نیست. لطفاً بررسی کنید که سرور FastAPI در حال اجرا باشد.', 'error', 10000);
+            return false;
         }
     }
 
